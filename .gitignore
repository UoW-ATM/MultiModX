--- conflicted
+++ resolved
@@ -11,11 +11,9 @@
 
 __pycache__/
 
-<<<<<<< HEAD
 .devcontainer/
 
 .venv/*
-=======
 *.csv
 
 *.parquet
@@ -26,5 +24,4 @@
 
 *.pickle
 
-script/strategic/test_loggin.log
->>>>>>> 96e6da01
+script/strategic/test_loggin.log