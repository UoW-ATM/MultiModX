--- conflicted
+++ resolved
@@ -4,13 +4,11 @@
 import plotly.io as pio
 pio.kaleido.scope.mathjax = None
 from pathlib import Path
-<<<<<<< HEAD
-import matplotlib.pyplot as plt
-=======
+
 import seaborn as sns
 import matplotlib.pyplot as plt
 
->>>>>>> bf493823
+
 
 def add_nuts(df):
 	df['origin_nuts2'] = df.apply(lambda row: row['origin'][:4], axis=1)
