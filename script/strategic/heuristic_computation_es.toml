--- conflicted
+++ resolved
@@ -1,5 +1,4 @@
 [air_heuristic]
-<<<<<<< HEAD
     network_path = "data/es_full_AW/"
     flight_schedules = "flight_schedules_oag_es.csv"
     airports_static = "infrastructure/airports_static.csv"
@@ -9,24 +8,9 @@
     gtfs_path = "data/es_full_AW/gtfs_es_20220708"
     #rail_stations_considered = 'data/example_strategic/es/rail_stations_considered.csv'
     rail_stations_considered_nuts = 'output/data_analysis/nuts3_ES_filtered.csv'
-=======
-    network_path = "../../data/CS-ES/v=0.2/"
-    flight_schedules = "flight_schedules_oag_es.csv"
-    airports_static = "infrastructure/airports_coordinates_updated.csv"
-    dist_range = '[(0, 150, None), (150, 2000, 100), (2000, 99999, 500)]'
-
-[rail_heuristic]
-    gtfs_path = "../../data/CS-ES/v=0.2/gtfs_es_20220708"
-    rail_stations_considered = '../../data/CS-ES/v=0.2/infrastructure/rail_stations_considered.csv'
-    #rail_stations_considered_nuts = '../../output/data_analysis/nuts3_ES_filtered.csv'
->>>>>>> 09120bda
     country = 'ES'
     date = '20220923'
     interval_range = 50
 
 [output]
-<<<<<<< HEAD
-	output_folder = "data/es_full_AW/processed/heuristics_computed/"
-=======
-	output_folder = "../../data/CS-ES/v=0.2/processed/heuristics_computed/"
->>>>>>> 09120bda
+	output_folder = "data/es_full_AW/processed/heuristics_computed/"