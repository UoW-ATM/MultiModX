--- conflicted
+++ resolved
@@ -101,11 +101,7 @@
                                                           consider_times_constraints=False)
 
     ofp = 'potential_paths_' + str(pre_processed_version) + '.csv'
-<<<<<<< HEAD
-    df_potential_paths.to_csv(Path(network_paths_config['output']['paths_itineraries_output_folder']) / ofp, index=False)
-=======
     df_potential_paths.to_csv(Path(toml_config['output']['output_folder']) / ofp, index=False)
->>>>>>> 96e6da01
 
     # Then compute itineraries based on potential paths
     # Create potential routes dictionary
@@ -140,21 +136,13 @@
                                                           consider_times_constraints=True)
 
     ofp = 'possible_itineraries_' + str(pre_processed_version) + '.csv'
-<<<<<<< HEAD
-    df_itineraries.to_csv(Path(network_paths_config['output']['paths_itineraries_output_folder']) / ofp, index=False)
-=======
     df_itineraries.to_csv(Path(toml_config['output']['output_folder']) / ofp, index=False)
->>>>>>> 96e6da01
 
     # Compute average paths from possible itineraries
     logger.info("Compute average path for possible itineraries")
     df_avg_paths = compute_avg_paths_from_itineraries(df_itineraries)
     ofp = 'possible_paths_avg_' + str(pre_processed_version) + '.csv'
-<<<<<<< HEAD
-    df_avg_paths.to_csv(Path(network_paths_config['output']['paths_itineraries_output_folder']) / ofp, index=False)
-=======
     df_avg_paths.to_csv(Path(toml_config['output']['output_folder']) / ofp, index=False)
->>>>>>> 96e6da01
 
     # Filter options that are 'similar' from the df_itineraries
     logger.important_info("Filtering/Clustering itineraries options")
@@ -168,11 +156,7 @@
                                                      pc=pc)
 
     ofp = 'possible_itineraries_clustered_' + str(pre_processed_version) + '.csv'
-<<<<<<< HEAD
-    df_cluster_options.to_csv(Path(network_paths_config['output']['paths_itineraries_output_folder']) / ofp, index=False)
-=======
     df_cluster_options.to_csv(Path(toml_config['output']['output_folder']) / ofp, index=False)
->>>>>>> 96e6da01
 
     # Pareto options from similar options
     logger.important_info("Computing Pareto itineraries options")
@@ -183,20 +167,12 @@
     pareto_df = keep_pareto_equivalent_solutions(df_cluster_options, thresholds_pareto_dominance)
 
     ofp = 'possible_itineraries_clustered_pareto_' + str(pre_processed_version) + '.csv'
-<<<<<<< HEAD
-    pareto_df.to_csv(Path(network_paths_config['output']['paths_itineraries_output_folder']) / ofp, index=False)
-=======
     pareto_df.to_csv(Path(toml_config['output']['output_folder']) / ofp, index=False)
->>>>>>> 96e6da01
 
     df_itineraries_filtered = keep_itineraries_options(df_itineraries, pareto_df)
 
     ofp = 'possible_itineraries_clustered_pareto_filtered_' + str(pre_processed_version) + '.csv'
-<<<<<<< HEAD
-    df_itineraries_filtered.to_csv(
-        Path(network_paths_config['output']['paths_itineraries_output_folder']) / ofp,
-        index=False
-    )
+    df_itineraries_filtered.to_csv(Path(toml_config['output']['output_folder']) / ofp, index=False)
 
     # Assign passengers to paths clusters
     n_alternatives = pareto_df.groupby(["origin", "destination"])["cluster_id"].nunique().max()
@@ -204,9 +180,6 @@
     assign_demand_to_paths(
         pareto_df, n_alternatives, max_connections, network_paths_config
     )
-=======
-    df_itineraries_filtered.to_csv(Path(toml_config['output']['output_folder']) / ofp, index=False)
->>>>>>> 96e6da01
 
 
 # Setting up logging
