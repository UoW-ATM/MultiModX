from pathlib import Path
import argparse
import tomli
import pandas as pd
from collections import defaultdict
import logging
import sys
from launch_parameters import n_alternatives, n_archetypes
sys.path.insert(1, '../..')


# Define custom logging levels
IMPORTANT_INFO = 35  # Between WARNING (30) and ERROR (40)

def important_info(self, message, *args, **kwargs):
    if self.isEnabledFor(IMPORTANT_INFO):
        self._log(IMPORTANT_INFO, message, args, **kwargs)


def setup_logging(verbosity, log_to_console=True, log_to_file=None, file_reset=False, file_level=None):
    # Define the log levels in order of increasing verbosity
    levels = [logging.ERROR, IMPORTANT_INFO, logging.WARNING, logging.INFO, logging.DEBUG]

    # ERROR and WARNING are always considered, if verbosity=1 then IMPORTANT_INFO too
    level = levels[min(len(levels) - 1, verbosity)]  # Ensure the level does not exceed DEBUG

    # Create the main logger
    logger = logging.getLogger()
    logger.setLevel(logging.DEBUG)

    # Remove default handlers if they exist
    logger.handlers = []

    # Format for log messages
    log_format = logging.Formatter('%(asctime)s - %(name)s - %(levelname)s - %(message)s', datefmt='%H:%M:%S')

    # Console handler (if enabled)
    if log_to_console:
        console_handler = logging.StreamHandler()
        console_handler.setLevel(level)  # Set console log level
        console_handler.setFormatter(log_format)
        logger.addHandler(console_handler)

        logger.important_info(f"Logging to console enabled set to {logging.getLevelName(level)}")

<<<<<<< HEAD
    # Create network
    network = create_network(
        network_definition,
        compute_simplified=not consider_time_constraints,
        allow_mixed_operators=allow_mixed_operators,
        use_heuristics_precomputed=use_heuristics_precomputed,
        pre_processed_version=pre_processed_version
    )
=======
    # File handler (if enabled)
    if log_to_file:
        # Set mode: 'w' to overwrite (reset) the file or 'a' to append
        file_mode = 'w' if file_reset else 'a'
        file_handler = logging.FileHandler(log_to_file, mode=file_mode)
>>>>>>> f7e4bad8

        # Ensure file_level defaults to WARNING if not passed
        file_logging_level = file_level if file_level is not None else logging.WARNING
        file_handler.setLevel(file_logging_level)
        file_handler.setFormatter(log_format)
        logger.addHandler(file_handler)

        logger.important_info(f"Logging to file: {log_to_file} set to {logging.getLevelName(file_handler.level)}")



<<<<<<< HEAD
        dict_o_d_routes = dict(dict_o_d_routes)

    df_itineraries = compute_possible_itineraries_network(
        network, o_d, dict_o_d_routes=dict_o_d_routes,
        pc=pc, n_itineraries=n_itineraries,
        max_connections=max_connections,
        allow_mixed_operators=allow_mixed_operators,
        consider_times_constraints=consider_time_constraints
    )

    if consider_time_constraints:
        ofp = 'possible_itineraries_' + str(pre_processed_version) + '.csv'
    else:
        assign_demand_to_paths(df_itineraries, n_alternatives, network_paths_config)
        ofp = 'potential_paths_' + str(pre_processed_version) + '.csv'

    df_itineraries.to_csv(Path(network_paths_config['output']['paths_itineraries_output_folder']) / ofp, index=False)

    if consider_time_constraints:
        # Compute average paths from possible itineraries
        df_avg_paths = compute_avg_paths_from_itineraries(df_itineraries)
        ofp = 'possible_paths_avg_' + str(pre_processed_version) + '.csv'
        df_avg_paths.to_csv(Path(network_paths_config['output']['paths_itineraries_output_folder']) / ofp, index=False)
        

def run_two_step(
    network_paths_config, pc=1, n_paths=15, n_itineraries=50,
    max_connections=1, pre_processed_version=0,
    allow_mixed_operators_itineraries=False,
    use_heuristics_precomputed=False
):
=======
def read_origin_demand_matrix(path_demand):
    df_demand = pd.read_csv(Path(path_demand), keep_default_na=False)
    df_demand.replace('', None, inplace=True)
    return df_demand


def run_full_strategic_pipeline(network_paths_config, pc=1, n_paths=15, n_itineraries=50,
                                max_connections=1, pre_processed_version=0,
                                allow_mixed_operators_itineraries=False,
                                use_heuristics_precomputed=False):
>>>>>>> f7e4bad8

    # Preprocess input
    logger.info("Pre-processing input")
    preprocess_input(network_paths_config['network_definition'], pre_processed_version=pre_processed_version)

    # Read demand
    logger.info("Reading demand")
    demand_matrix = read_origin_demand_matrix(network_paths_config['demand']['demand'])

    # Compute possible itineraries based on demand
    o_d = demand_matrix[['origin', 'destination']].drop_duplicates()

    network_definition = network_paths_config['network_definition']

    # First compute potential paths
    # Create network
    logger.info("Create network simplified to compute paths")
    network = create_network(network_definition,
                             compute_simplified=True,
                             allow_mixed_operators=allow_mixed_operators_itineraries,
                             use_heuristics_precomputed=use_heuristics_precomputed,
                             pre_processed_version=pre_processed_version)

    # Compute potential paths
    # Instead of computing these they could be read from a readily available csv file.
    logger.info("Computing potential paths")
    df_potential_paths = compute_possible_itineraries_network(network, o_d, pc=pc, n_itineraries=n_paths,
                                                          max_connections=max_connections,
                                                          allow_mixed_operators=allow_mixed_operators_itineraries,
                                                          consider_times_constraints=False)

    ofp = 'potential_paths_' + str(pre_processed_version) + '.csv'
    df_potential_paths.to_csv(Path(network_paths_config['output']['paths_itineraries_output_folder']) / ofp, index=False)

    # Then compute itineraries based on potential paths
    # Create potential routes dictionary
    logger.info("Create dictionary of potential routes to use by itineraries")
    dict_o_d_routes = defaultdict(list)

    df_potential_paths['path'] = df_potential_paths['path'].apply(lambda x: tuple(x) if x else None)
    df_potential_paths_unique = df_potential_paths[['origin', 'destination', 'path']].drop_duplicates()
    df_potential_paths_unique['path'] = df_potential_paths_unique['path'].apply(lambda x: list(x) if x else None)

    for _, row in df_potential_paths_unique.iterrows():
        key = (row['origin'], row['destination'])
        dict_o_d_routes[key].append(row['path'])

    dict_o_d_routes = dict(dict_o_d_routes)

    # Create network
    logger.info("Create network to compute itineraries")
    network = create_network(
        network_definition,
        compute_simplified=False,
        use_heuristics_precomputed=use_heuristics_precomputed,
        pre_processed_version=pre_processed_version
    )

    # Compute itineraries
    logger.info("Computing potential paths")
    df_itineraries = compute_possible_itineraries_network(network, o_d, dict_o_d_routes=dict_o_d_routes,
                                                          pc=pc, n_itineraries=n_itineraries,
                                                          max_connections=max_connections,
                                                          allow_mixed_operators=allow_mixed_operators_itineraries,
                                                          consider_times_constraints=True)

    ofp = 'possible_itineraries_' + str(pre_processed_version) + '.csv'
    df_itineraries.to_csv(Path(network_paths_config['output']['paths_itineraries_output_folder']) / ofp, index=False)

    # Compute average paths from possible itineraries
    logger.info("Compute average path for possible itineraries")
    df_avg_paths = compute_avg_paths_from_itineraries(df_itineraries)
    ofp = 'possible_paths_avg_' + str(pre_processed_version) + '.csv'
    df_avg_paths.to_csv(Path(network_paths_config['output']['paths_itineraries_output_folder']) / ofp, index=False)

    # Filter options that are 'similar' from the df_itineraries
    logger.important_info("Filtering/Clustering itineraries options")
    df_cluster_options = cluster_options_itineraries(df_itineraries, kpis=['total_travel_time', 'total_cost',
                                                                           'total_emissions', 'total_waiting_time'],
                                                     pc=pc)


    ofp = 'possible_itineraries_clustered_' + str(pre_processed_version) + '.csv'
    df_cluster_options.to_csv(Path(network_paths_config['output']['paths_itineraries_output_folder']) / ofp, index=False)

    # Pareto options from similar options
    logger.important_info("Computing Pareto itineraries options")

    thresholds = {
        'total_travel_time': 15,
        'total_cost': 10,
        'total_emissions': 5,
        'total_waiting_time': 30
    }

    # Apply the Pareto filtering
    pareto_df = keep_pareto_equivalent_solutions(df_cluster_options, thresholds)

    ofp = 'possible_itineraries_clustered_pareto_' + str(pre_processed_version) + '.csv'
    pareto_df.to_csv(Path(network_paths_config['output']['paths_itineraries_output_folder']) / ofp, index=False)

    df_itineraries_filtered = keep_itineraries_options(df_itineraries, pareto_df)

    ofp = 'possible_itineraries_clustered_pareto_filtered_' + str(pre_processed_version) + '.csv'
<<<<<<< HEAD
    df_itineraries_filtered.to_csv(Path(network_paths_config['output']['paths_itineraries_output_folder']) / ofp, index=False)
=======
    df_itineraries_filtered.to_csv(Path(network_paths_config['output']['output_folder']) / ofp, index=False)


# Setting up logging
logging.addLevelName(IMPORTANT_INFO, "IMPORTANT_INFO")
logging.Logger.important_info = important_info
>>>>>>> f7e4bad8

    assign_demand_to_paths(df_itineraries, n_alternatives, network_paths_config)
    

if __name__ == '__main__':

    parser = argparse.ArgumentParser(description='Strategic pipeline test', add_help=True)

    parser.add_argument('-tf', '--toml_file', help='TOML defining the network', required=True)
    parser.add_argument('-ni', '--num_itineraries', help='Number of itineraries to find', required=False,
                        default=50)
    parser.add_argument('-mc', '--max_connections', help='Number of connections allowed', required=False,
                        default=1)
    parser.add_argument('-hpc', '--use_heuristics_precomputed', help='Use heuristics precomputed based on'
                                                                     ' distance', action='store_true', required=False)
    parser.add_argument('-ppv', '--preprocessed_version', help='Preprocessed version of schedules to use',
                        required=False, default=0)
    parser.add_argument('-np', '--num_paths', help='Number of paths to compute if computing potential paths',
                        required=False, default=30)
    parser.add_argument('-v', '--verbose', action='count', default=0, help="increase output verbosity")

    parser.add_argument('-lf', '--log_file', help='Path to log file', required=False)

    parser.add_argument('-pc', '--n_proc', help='Number of processors', required=False)

    parser.add_argument('-df', '--demand_file', help='Pax demand file instead of the one in the toml_file',
                        required=False)

    parser.add_argument('-amo', '--allow_mixed_operators', help='Allow mix operators',
                        required=False, action='store_true')

    parser.add_argument('-cpp', '--compute_potential_paths', help='Compute only potential paths',
                        required=False, action='store_true')
    parser.add_argument('-upp', '--use_potential_paths', help='Compute itineraries from list of potential '
                                                              'paths only',
                        required=False, action='store_true')

    # Examples of usage
    # python ./strategic_pipeline.py -tf ../../data/es_full_AW/es_full_AW.toml -ni 50 -np 20 -mc 3 -hpc -pc 20 -v
    # Compute the files from es_full_AW.toml, first compute 20 potential routes and then use that to compute 50
    # itineraries with up to 3 connections, using heuristics

    # Parse parameters
    args = parser.parse_args()

    setup_logging(args.verbose, log_to_console=(args.verbose > 0), log_to_file=args.log_file, file_reset=True)

    logger = logging.getLogger(__name__)

    # Loading functions here so that logging setting is inherited
    from strategic_evaluator.strategic_evaluator import (
        create_network, preprocess_input, compute_itineraries,
        compute_possible_itineraries_network,
        compute_avg_paths_from_itineraries, cluster_options_itineraries,
        keep_pareto_equivalent_solutions, keep_itineraries_options
    )
    from strategic_evaluator.logit_model import (
        assign_demand_to_paths, assign_passengers_main,
        format_paths_for_predict, predict_main, select_paths
    )

    with open(Path(args.toml_file), mode="rb") as fp:
        network_paths_config = tomli.load(fp)

    if args.demand_file is not None:
        network_paths_config['demand']['demand'] = Path(args.demand_file)

    pc = 1
    if args.n_proc is not None:
        pc = int(args.n_proc)

    logger.important_info("Running first potential paths and then itineraries")
    run_full_strategic_pipeline(network_paths_config,
                                pc=pc,
                                n_paths=int(args.num_paths),
                                n_itineraries=int(args.num_itineraries),
                                max_connections=int(args.max_connections),
                                pre_processed_version=int(args.preprocessed_version),
                                allow_mixed_operators_itineraries=args.allow_mixed_operators,
                                use_heuristics_precomputed=args.use_heuristics_precomputed)

    # Improvements
    # TODO: day in rail<|MERGE_RESOLUTION|>--- conflicted
+++ resolved
@@ -43,22 +43,11 @@
 
         logger.important_info(f"Logging to console enabled set to {logging.getLevelName(level)}")
 
-<<<<<<< HEAD
-    # Create network
-    network = create_network(
-        network_definition,
-        compute_simplified=not consider_time_constraints,
-        allow_mixed_operators=allow_mixed_operators,
-        use_heuristics_precomputed=use_heuristics_precomputed,
-        pre_processed_version=pre_processed_version
-    )
-=======
     # File handler (if enabled)
     if log_to_file:
         # Set mode: 'w' to overwrite (reset) the file or 'a' to append
         file_mode = 'w' if file_reset else 'a'
         file_handler = logging.FileHandler(log_to_file, mode=file_mode)
->>>>>>> f7e4bad8
 
         # Ensure file_level defaults to WARNING if not passed
         file_logging_level = file_level if file_level is not None else logging.WARNING
@@ -70,39 +59,6 @@
 
 
 
-<<<<<<< HEAD
-        dict_o_d_routes = dict(dict_o_d_routes)
-
-    df_itineraries = compute_possible_itineraries_network(
-        network, o_d, dict_o_d_routes=dict_o_d_routes,
-        pc=pc, n_itineraries=n_itineraries,
-        max_connections=max_connections,
-        allow_mixed_operators=allow_mixed_operators,
-        consider_times_constraints=consider_time_constraints
-    )
-
-    if consider_time_constraints:
-        ofp = 'possible_itineraries_' + str(pre_processed_version) + '.csv'
-    else:
-        assign_demand_to_paths(df_itineraries, n_alternatives, network_paths_config)
-        ofp = 'potential_paths_' + str(pre_processed_version) + '.csv'
-
-    df_itineraries.to_csv(Path(network_paths_config['output']['paths_itineraries_output_folder']) / ofp, index=False)
-
-    if consider_time_constraints:
-        # Compute average paths from possible itineraries
-        df_avg_paths = compute_avg_paths_from_itineraries(df_itineraries)
-        ofp = 'possible_paths_avg_' + str(pre_processed_version) + '.csv'
-        df_avg_paths.to_csv(Path(network_paths_config['output']['paths_itineraries_output_folder']) / ofp, index=False)
-        
-
-def run_two_step(
-    network_paths_config, pc=1, n_paths=15, n_itineraries=50,
-    max_connections=1, pre_processed_version=0,
-    allow_mixed_operators_itineraries=False,
-    use_heuristics_precomputed=False
-):
-=======
 def read_origin_demand_matrix(path_demand):
     df_demand = pd.read_csv(Path(path_demand), keep_default_na=False)
     df_demand.replace('', None, inplace=True)
@@ -113,7 +69,6 @@
                                 max_connections=1, pre_processed_version=0,
                                 allow_mixed_operators_itineraries=False,
                                 use_heuristics_precomputed=False):
->>>>>>> f7e4bad8
 
     # Preprocess input
     logger.info("Pre-processing input")
@@ -218,18 +173,12 @@
     df_itineraries_filtered = keep_itineraries_options(df_itineraries, pareto_df)
 
     ofp = 'possible_itineraries_clustered_pareto_filtered_' + str(pre_processed_version) + '.csv'
-<<<<<<< HEAD
-    df_itineraries_filtered.to_csv(Path(network_paths_config['output']['paths_itineraries_output_folder']) / ofp, index=False)
-=======
     df_itineraries_filtered.to_csv(Path(network_paths_config['output']['output_folder']) / ofp, index=False)
 
 
 # Setting up logging
 logging.addLevelName(IMPORTANT_INFO, "IMPORTANT_INFO")
 logging.Logger.important_info = important_info
->>>>>>> f7e4bad8
-
-    assign_demand_to_paths(df_itineraries, n_alternatives, network_paths_config)
     
 
 if __name__ == '__main__':
